<?php
/**
 * ownCloud - registration
 *
 * This file is licensed under the Affero General Public License version 3 or
 * later. See the COPYING file.
 *
 * @author Pellaeon Lin <pellaeon@cnmc.tw>
 * @copyright Pellaeon Lin 2015
 */

namespace OCA\Registration\Controller;

use \OCP\IRequest;
use \OCP\AppFramework\Http\TemplateResponse;
use \OCP\AppFramework\Http\DataResponse;
use \OCP\AppFramework\Http;
use \OCP\AppFramework\Controller;
use \OCP\IGroupManager;
use \OCP\IL10N;
use \OCP\IConfig;
<<<<<<< HEAD
use \OCP\IUser;
use \OCP\AppFramework\Http\JSONResponse;
=======
>>>>>>> 7b84690f

class SettingsController extends Controller {

	private $l10n;
	private $config;
	private $groupmanager;
	protected $appName;

	public function __construct($appName, IRequest $request, IL10N $l10n, IConfig $config, IGroupManager $groupmanager){
		$this->l10n = $l10n;
		$this->config = $config;
		$this->groupmanager = $groupmanager;
		$this->appName = $appName;
		parent::__construct($appName, $request);
	}

	

	/**
	 * @AdminRequired
	 *
	 * @param string $registered_user_group all newly registered user will be put in this group
	 * @param string $allowed_domains Registrations are only allowed for E-Mailadresses with these domains
	 * @return DataResponse
	 */
	public function admin($registered_user_group, $allowed_domains) {
		if ( ( $allowed_domains==='' ) || ( $allowed_domains === NULL ) ){
			$this->config->deleteAppValue($this->appName, 'allowed_domains');
		}else{
			/*
			$new_domains='';
			$domains=explode($allowed_domains,';');
			foreach ( $domains as $domain) {
				if( (strlen($domain)i >= 3) && (strpos($domain,'.'
			}*/
			$this->config->setAppValue($this->appName, 'allowed_domains', $allowed_domains);
		}
		$groups = $this->groupmanager->search('');
		foreach ( $groups as $group ) {
			$group_id_list[] = $group->getGid();
		}
		if ( $registered_user_group === 'none' ) {
			$this->config->deleteAppValue($this->appName, 'registered_user_group');
			return new DataResponse(array(
				'data' => array(
					'message' => (string) $this->l10n->t('Your settings have been updated.'),
				),
			));
		} else if ( in_array($registered_user_group, $group_id_list) ) {
			$this->config->setAppValue($this->appName, 'registered_user_group', $registered_user_group);
			return new DataResponse(array(
				'data' => array(
					'message' => (string) $this->l10n->t('Your settings have been updated.'),
				),
			));
		} else {
			return new DataResponse(array(
				'data' => array(
					'message' => (string) $this->l10n->t('No such group'),
				),
			), Http::STATUS_NOT_FOUND);
		}
	}
	/**
	 * @AdminRequired
	 *
	 * @return TemplateResponse
	 */
	public function displayPanel() {
		$groups = $this->groupmanager->search('');
		foreach ( $groups as $group ) {
			$group_id_list[] = $group->getGid();
		}
		// TODO selected
		$current_value = $this->config->getAppValue($this->appName, 'registered_user_group', 'none');
		$allowed_domains = $this->config->getAppValue($this->appName, 'allowed_domains', '');
		return new TemplateResponse('registration', 'admin', [
			'groups' => $group_id_list,
			'current' => $current_value,
			'allowed' => $allowed_domains
		], '');
	}
}<|MERGE_RESOLUTION|>--- conflicted
+++ resolved
@@ -19,11 +19,8 @@
 use \OCP\IGroupManager;
 use \OCP\IL10N;
 use \OCP\IConfig;
-<<<<<<< HEAD
 use \OCP\IUser;
 use \OCP\AppFramework\Http\JSONResponse;
-=======
->>>>>>> 7b84690f
 
 class SettingsController extends Controller {
 
